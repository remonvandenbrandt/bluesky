--- conflicted
+++ resolved
@@ -1,831 +1,827 @@
-import os
-import numpy as np
-from xml.etree import ElementTree
-from math import *
-from ..tools.aero import ft, g0, a0, T0, rho0, gamma1, gamma2,  beta, R, \
-    kts, lbs, inch, sqft, fpm, vtas2cas
-
-from performance import esf, phases, calclimits, PHASE
-from ..settings import data_path
-from ..settings import verbose
-
-class CoeffBS:
-    """
-    Coefficient class definition : get aircraft-specific coefficients from database
-    Created by  : Isabel Metz
-
-    References:
-
-    - D.P. Raymer. Aircraft Design: A Conceptual Approach. AIAA Education Series.
-    American Institute of Aeronautics and Astronautics, Inc., Reston, U.S, fifth edition, 2012.
-    - R. Babikian. The Historical Fuel Efficiency Characteristics of Regional Aircraft from
-    Technological, Operational, and Cost Perspectives. Master's Thesis, Massachusetts
-    Institute of Technology, Boston, U.S.
-    """
-
-    def __init__(self):
-        return
-
-    def convert(self, value, unit):
-        factors = {'kg': 1., 't':1000., 'lbs': lbs, 'N': 1., 'W': 1, \
-                    'm':1.,'km': 1000., 'inch': inch,'ft': ft, \
-                    'sqm': 1., 'sqft': sqft, 'sqin': 0.0254*0.0254 ,\
-                    'm/s': 1., 'km/h': 1./3.6, 'kts': kts, 'fpm': fpm, \
-                    "kg/s": 1., "kg/m": 1./60., 'mug/J': 0.000001, 'mg/J': 0.001 ,
-                    "kW": 1000.,"kN":1000.,
-                    "":1.}
-
-        if unit in factors:
-            converted = factors[unit] * float(value)
-
-        else:
-            converted = float(value)
-            if not self.warned:
-                print "traf/perf.py convert function: Unit mismatch. Could not find ", unit
-                self.warned = True
-
-        return converted
-
-
-    def coeff(self):
-
-        # aircraft
-        self.atype     = [] # aircraft type
-        self.j_ac      = [] # list of all jet aircraft
-        self.tp_ac     = [] # list of all turboprop aircraft
-
-        # engine
-        self.etype     = [] # jet / turboprop
-        self.engines   = [] # engine types avaliable per aircraft type
-        self.j_engines = [] # engine types for jet aircraft
-        self.tp_engines= [] # engine types for turboprop aircraft
-        self.n_eng     = [] # number of engines
-
-        # weights
-        self.MTOW      = [] # maximum takeoff weight
-
-        # speeds
-        self.max_spd   = [] # maximum CAS
-        self.cr_Ma     = [] # nominal cruise Mach at 35000 ft
-        self.cr_spd    = [] # cruise speed
-        self.max_Ma    = [] # maximum Mach
-        self.gr_acc    = [] # ground acceleration
-        self.gr_dec    = [] # ground deceleration
-
-        # limits
-        self.vmto      = [] # minimum speed during takeoff
-        self.vmld      = [] # minimum speed during landing
-        self.clmax_cr  = [] # max. cruise lift coefficient
-        self.max_alt   = [] # maximum altitude
-
-        # dimensions
-        #span          = [] # wing span
-        self.Sref      = [] # reference wing area
-        #wet_area      = [] # wetted area
-
-        # aerodynamics
-        #Cfe           = [] # equivalent skin friction coefficient (Raymer, p.428)
-        self.CD0       = [] # parasite drag coefficient
-        #oswald        = [] # oswald factor
-        self.k         = [] # induced drag factor
-
-        # scaling factors for drag (FAA_2005 SAGE)
-        # order of flight phases: TO, IC, CR ,AP, LD ,LD gear
-        self.d_CD0j    = [1.476, 1.143,1.0, 1.957, 3.601, 1.037]
-        self.d_kj      = [1.01, 1.071, 1.0 ,0.992, 0.932, 1.0]
-        self.d_CD0t    = [1.220, 1.0, 1.0, 1.279, 1.828, 0.496]
-        self.d_kt      = [0.948, 1.0, 1.0, 0.94, 0.916, 1.0]
-
-        # bank angles per phase. Order: TO, IC, CR, AP, LD. Currently already in CTraffic
-        # self.bank = np.deg2rad(np.array([15,35,35,35,15]))
-
-        # flag: did we already warn about invalid input unit?
-        self.warned    = False
-
-        # parse AC files
-
-        path = data_path + '/coefficients/BS_aircraft/'
-        files = os.listdir(path)
-        for file in files:
-            acdoc = ElementTree.parse(path + file)
-
-            #actype = doc.find('ac_type')
-            self.atype.append(acdoc.find('ac_type').text)
-
-            # engine
-            self.etype.append(int(acdoc.find('engine/eng_type').text))
-
-            # store jet and turboprop aircraft in seperate lists for accessing specific engine data
-            if int(acdoc.find('engine/eng_type').text) ==1:
-                self.j_ac.append(acdoc.find('ac_type').text)
-
-            elif int(acdoc.find('engine/eng_type').text) ==2:
-                self.tp_ac.append(acdoc.find('ac_type').text)
-
-            self.n_eng.append(float(acdoc.find('engine/num_eng').text))
-
-            engine = []
-            for eng in acdoc.findall('engine/eng'):
-                engine.append(eng.text)
-
-            # weights
-            MTOW = self.convert(acdoc.find('weights/MTOW').text, acdoc.find('weights/MTOW').attrib['unit'])
-
-            self.MTOW.append(MTOW)
-
-            MLW= self.convert(acdoc.find('weights/MLW').text, acdoc.find('weights/MLW').attrib['unit'])
-
-            # dimensions
-            # wingspan
-            span = self.convert(acdoc.find('dimensions/span').text, acdoc.find('dimensions/span').attrib['unit'])
-            # reference surface area
-            S_ref = self.convert(acdoc.find('dimensions/wing_area').text, acdoc.find('dimensions/wing_area').attrib['unit'])
-            self.Sref.append(S_ref)
-
-            # wetted area
-            S_wet = self.convert(acdoc.find('dimensions/wetted_area').text, acdoc.find('dimensions/wetted_area').attrib['unit'])
-
-            # speeds
-            # cruise Mach number
-            crma = acdoc.find('speeds/cr_MA')
-            if float(crma.text) == 0.0:
-                # to be refined
-                self.cr_Ma.append(0.8)
-            else:
-                self.cr_Ma.append(float(crma.text))
-
-            # cruise TAS
-            crspd = acdoc.find('speeds/cr_spd')
-
-            # to be refined
-            if float(crspd.text) == 0.0:
-                self.cr_spd.append(self.convert(250, 'kts'))
-            else:
-                self.cr_spd.append(self.convert(acdoc.find('speeds/cr_spd').text, acdoc.find('speeds/cr_spd').attrib['unit']))
-
-            # ground acceleration
-            # values are based on statistical ADS-B evaluations
-            # turboprops: 2.12 m/s^2 acceleration,1.12m/s^2 deceleration
-            if int(acdoc.find('engine/eng_type').text) == 2:
-                self.gr_acc.append(2.12)
-                self.gr_dec.append(1.12)
-
-            # turbofans
-            else:
-
-                # turbofans with two engines: 1.94 m/^2, 1.265m/s^2 deceleration
-                if float(acdoc.find('engine/num_eng').text) == 2. :
-                    self.gr_acc.append(1.94)
-                    self.gr_dec.append(1.265)
-                # turbofans with four engines: 1.68 m/s^2, 1.131 m/s^2 deceleration
-                #  assumption: aircraft with three engines have the same value
-                else :
-                    self.gr_acc.append(1.68)
-                    self.gr_dec.append(1.131)
-
-
-
-            # limits
-            # min takeoff speed
-            tospd = acdoc.find('speeds/to_spd')
-            # no take-off speed given: calculate via cl_max
-            if float (tospd.text) == 0.:
-                clmax_to = float(acdoc.find('aerodynamics/clmax_to').text)
-                self.vmto.append (sqrt((2*g0)/(S_ref*clmax_to))) # influence of current weight and density follows in CTraffic
-            else:
-                tospd = self.convert(acdoc.find('speeds/to_spd').text, acdoc.find('speeds/to_spd').attrib['unit'])
-                self.vmto.append(tospd/(1.13*sqrt(MTOW/rho0))) # min spd according to CS-/FAR-25.107
-            # min ic, cr, ap speed
-            clmaxcr = (acdoc.find('aerodynamics/clmax_cr'))
-            self.clmax_cr.append(float(clmaxcr.text))
-
-            # min landing speed
-            ldspd = acdoc.find('speeds/ld_spd')
-            if float(ldspd.text) == 0. :
-                clmax_ld = (acdoc.find('aerodynamics/clmax_ld'))
-                self.vmld.append (sqrt((2*g0)/(S_ref*float(clmax_ld.text)))) # influence of current weight and density follows in CTraffic
-            else:
-                ldspd = self.convert(acdoc.find('speeds/ld_spd').text, acdoc.find('speeds/ld_spd').attrib['unit'])
-                clmax_ld = MLW*g0*2/(rho0*(ldspd*ldspd)*S_ref)
-                self.vmld.append(ldspd/(1.23*sqrt(MLW/rho0)))
-            # maximum CAS
-            maxspd = acdoc.find('limits/max_spd')
-            if float(maxspd.text) == 0.0:
-                # to be refined
-                self.max_spd.append(400.)
-            else:
-                self.max_spd.append(self.convert(acdoc.find('limits/max_spd').text, acdoc.find('limits/max_spd').attrib['unit']))
-            # maximum Mach
-            maxma = acdoc.find('limits/max_MA')
-            if float(maxma.text) == 0.0:
-                # to be refined
-                self.max_Ma.append(0.8)
-            else:
-                self.max_Ma.append(float(maxma.text))
-
-
-            # maximum altitude
-            maxalt = acdoc.find('limits/max_alt')
-            if float(maxalt.text) == 0.0:
-                #to be refined
-                self.max_alt.append(11000.)
-            else:
-                self.max_alt.append(self.convert(acdoc.find('limits/max_alt').text, acdoc.find('limits/max_alt').attrib['unit']))
-
-            # aerodynamics
-
-            # parasitic drag - according to Raymer, p. 429
-            Cfe = float((acdoc.find('aerodynamics/Cfe').text))
-            self.CD0.append (Cfe*S_wet/S_ref)
-
-            # induced drag
-            oswald = acdoc.find('aerodynamics/oswald')
-            if float(oswald.text) == 0.0:
-                # math method according to Obert 2009, p.542: e = 1/(1.02+0.09*pi*AR) combined with Nita 2012, p.2
-                self.k.append(1.02/(pi*(span*span/S_ref))+0.009)
-            else:
-                oswald = float(acdoc.find('aerodynamics/oswald').text)
-                self.k.append(1/(pi*oswald*(span*span/S_ref)))
-
-            #users = doc.find( 'engine' )
-            #for node in users.getiterator():
-            #    print node.tag, node.attrib, node.text, node.tail
-
-            # to collect avaliable engine types per aircraft
-            # 2do!!! access via console so user may choose preferred engine
-            # for data file: statistics provided by flightglobal for first choice
-            # if not declared differently: first engine is taken!
-            self.engines.append(engine)
-
-            if int(acdoc.find('engine/eng_type').text) ==1:
-                self.j_engines.append(engine)
-
-            elif int(acdoc.find('engine/eng_type').text) ==2:
-                self.tp_engines.append(engine)
-
-        # engines
-        self.enlist      = [] # list of all engines
-        self.jetenlist   = [] # list of all jet engines
-        self.propenlist  = [] # list of all turbopropengines
-
-        # a. jet aircraft
-        self.rThr        = [] # rated Thrust (one engine)
-        self.ffto        = [] # fuel flow takeoff
-        self.ffcl        = [] # fuel flow climb
-        self.ffcr        = [] # fuel flow cruise
-        self.ffid        = [] # fuel flow idle
-        self.ffap        = [] # fuel flow approach
-        self.SFC         = [] # specific fuel flow cruise
-
-
-        # b. turboprops
-        self.P           = [] # max. power (Turboprops, one engine)
-        self.PSFC_TO     = [] # SFC takeoff
-        self.PSFC_CR     = [] # SFC cruise
-
-        # parse engine files
-        path = data_path + '/coefficients/BS_engines/'
-        files = os.listdir(path)
-        for filename in files:
-            endoc = ElementTree.parse(path + filename)
-            self.enlist.append(endoc.find('engines/engine').text)
-
-            # thrust
-            # a. jet engines
-            if int(endoc.find('engines/eng_type').text) ==1:
-
-                # store engine in jet-engine list
-                self.jetenlist.append(endoc.find('engines/engine').text)
-                # thrust
-                self.rThr.append(self.convert(endoc.find('engines/Thr').text, endoc.find('engines/Thr').attrib['unit']))
-                # bypass ratio
-                BPRc = int(endoc.find('engines/BPR_cat').text)
-                # different SFC for different bypass ratios (reference: Raymer, p.36)
-                SFC = [14.1, 22.7, 25.5]
-                self.SFC.append(SFC[BPRc])
-
-                # fuel flow: Takeoff, climb, cruise, approach, idle
-                self.ffto.append(self.convert(endoc.find('ff/ff_to').text, endoc.find('ff/ff_to').attrib['unit']))
-                self.ffcl.append(self.convert(endoc.find('ff/ff_cl').text, endoc.find('ff/ff_cl').attrib['unit']))
-                self.ffcr.append(self.convert(endoc.find('ff/ff_cr').text, endoc.find('ff/ff_cr').attrib['unit']))
-                self.ffap.append(self.convert(endoc.find('ff/ff_ap').text, endoc.find('ff/ff_ap').attrib['unit']))
-                self.ffid.append(self.convert(endoc.find('ff/ff_id').text, endoc.find('ff/ff_id').attrib['unit']))
-
-            # b. turboprop engines
-            elif int(endoc.find('engines/eng_type').text) ==2:
-
-                # store engine in prop-engine list
-                self.propenlist.append(endoc.find('engines/engine').text)
-
-                # power
-                self.P.append(self.convert(endoc.find('engines/Power').text, endoc.find('engines/Power').attrib['unit']))
-                # specific fuel consumption: takeoff and cruise
-                PSFC_TO = self.convert(endoc.find('SFC/SFC_TO').text, endoc.find('SFC/SFC_TO').attrib['unit'])
-                self.PSFC_TO.append(PSFC_TO)
-                # according to Babikian (function based on PSFC in [mug/J]), input in [kg/J]
-                self.PSFC_CR.append(self.convert((0.7675*PSFC_TO*1000000.0 + 23.576), 'mug/J'))
-                # print PSFC_TO, self.PSFC_CR
-        return
-
-
-coeffBS = CoeffBS()
-
-
-class Perf():
-    warned  = False        # Flag: Did we warn for default perf parameters yet?
-    warned2 = False    # Flag: Use of piston engine aircraft?
-
-    def __init__(self, traf):
-        # assign needed data from CTraffic
-        self.traf = traf
-
-        # create empty database
-        self.reset()
-
-        # prepare for coefficient readin
-        coeffBS.coeff()
-
-        # Flight performance scheduling
-        self.dt  = 0.1           # [s] update interval of performance limits
-        self.t0  = -self.dt  # [s] last time checked (in terms of simt)
-        self.warned2 = False        # Flag: Did we warn for default engine parameters yet?
-
-        return
-
-    def reset(self):
-        """Reset database"""
-        # list of aircraft indices
-        self.coeffidxlist = np.array([])
-
-        # geometry and weight
-        self.mass         = np.array ([])
-        self.Sref         = np.array ([])
-
-        # speeds
-
-        # reference velocities
-        self.refma        = np.array([]) # reference Mach
-        self.refcas       = np.array([]) # reference CAS
-        self.gr_acc       = np.array([]) # ground acceleration
-        self.gr_dec       = np.array([]) # ground deceleration
-
-        # limits
-        self.vm_to        = np.array([]) # min takeoff spd (w/o mass, density)
-        self.vm_ld        = np.array([]) # min landing spd (w/o mass, density)
-        self.vmto         = np.array([]) # min TO spd
-        self.vmic         = np.array([]) # min. IC speed
-        self.vmcr         = np.array([]) # min cruise spd
-        self.vmap         = np.array([]) # min approach speed
-        self.vmld         = np.array([]) # min landing spd
-        self.vmin         = np.array([]) # min speed over all phases
-        self.vmo          = np.array([]) # max CAS
-        self.mmo          = np.array([]) # max Mach
-
-        self.hmaxact      = np.array([]) # max. altitude
-        self.maxthr       = np.array([]) # maximum thrust
-
-        # aerodynamics
-        self.CD0          = np.array([]) # parasite drag coefficient
-        self.k            = np.array([]) # induced drag factor
-        self.clmaxcr      = np.array([]) # max. cruise lift coefficient
-        self.qS           = np.array([])
-
-        # engines
-        self.traf.engines = [] # avaliable engine type per aircraft type
-        self.etype        = np.array([]) # jet /turboprop
-
-        # jet engines:
-        self.rThr         = np.array([]) # rated thrust (all engines)
-        self.Thr_s        = np.array([]) # chosen thrust setting
-        self.SFC          = np.array([]) # specific fuel consumption in cruise
-        self.ff           = np.array([]) # fuel flow
-        self.ffto         = np.array([]) # fuel flow takeoff
-        self.ffcl         = np.array([]) # fuel flow climb
-        self.ffcr         = np.array([]) # fuel flow cruise
-        self.ffid         = np.array([]) # fuel flow idle
-        self.ffap         = np.array([]) # fuel flow approach
-        self.Thr_s        = np.array([1., 0.85, 0.07, 0.3 ]) # Thrust settings per flight phase according to ICAO
-
-        # turboprop engines
-        self.P            = np.array([]) # avaliable power at takeoff conditions
-        self.PSFC_TO      = np.array([]) # specific fuel consumption takeoff
-        self.PSFC_CR      = np.array([]) # specific fuel consumption cruise
-        self.eta          = 0.8          # propeller efficiency according to Raymer
-
-        self.Thr          = np.array([]) # Thrust
-        self.D            = np.array([]) # Drag
-        self.ESF          = np.array([]) # Energy share factor according to EUROCONTROL
-
-        # flight phase
-        self.phase        = np.array([]) # flight phase
-        self.bank         = np.array([]) # bank angle
-        self.post_flight  = np.array([]) # check for ground mode:
-                                          #taxi prior of after flight
-        self.pf_flag      = np.array([])
-        return
-
-
-    def create(self, n=1):
-        actype = self.traf.type[-1]
-        """Create new aircraft"""
-        # note: coefficients are initialized in SI units
-        if actype in coeffBS.atype:
-            # aircraft
-            self.coeffidx = coeffBS.atype.index(actype)
-            # engine
-        else:
-            self.coeffidx = 0
-            if not verbose:
-                if not self.warned:
-                    print "Aircraft is using default B747-400 performance."
-                    self.warned = True
-            else:
-                print "Flight " + self.traf.id[-1] + " has an unknown aircraft type, " + actype + ", BlueSky then uses default B747-400 performance."
-
-        self.coeffidxlist = np.append(self.coeffidxlist, self.coeffidx)
-        self.mass         = np.append(self.mass, coeffBS.MTOW[self.coeffidx]) # aircraft weight
-        self.Sref         = np.append(self.Sref, coeffBS.Sref[self.coeffidx]) # wing surface reference area
-        self.etype        = np.append(self.etype, coeffBS.etype[self.coeffidx]) # engine type of current aircraft
-        self.traf.engines.append(coeffBS.engines[self.coeffidx]) # avaliable engine type per aircraft type
-
-        # speeds
-        self.refma        = np.append(self.refma, coeffBS.cr_Ma[self.coeffidx]) # nominal cruise Mach at 35000 ft
-        self.refcas       = np.append(self.refcas, vtas2cas(coeffBS.cr_spd[self.coeffidx], 35000*ft)) # nominal cruise CAS
-        self.gr_acc       = np.append(self.gr_acc,coeffBS.gr_acc[self.coeffidx]) # ground acceleration
-        self.gr_dec       = np.append(self.gr_dec, coeffBS.gr_dec[self.coeffidx]) # ground acceleration
-
-        # calculate the crossover altitude according to the BADA 3.12 User Manual
-        self.atrans       = ((1000/6.5)*(T0*(1-((((1+gamma1*(self.refcas/a0)*(self.refcas/a0))** \
-                                (gamma2))-1) / (((1+gamma1*self.refma*self.refma)** \
-                                    (gamma2))-1))**((-(beta)*R)/g0))))
-
-        # limits
-        self.vm_to        = np.append(self.vm_to, coeffBS.vmto[self.coeffidx])
-        self.vm_ld        = np.append(self.vm_ld, coeffBS.vmld[self.coeffidx])
-        self.vmto         = np.append(self.vmto, 0.0)
-        self.vmic         = np.append(self.vmic, 0.0)
-        self.vmcr         = np.append(self.vmcr, 0.0)
-        self.vmap         = np.append(self.vmap, 0.0)
-        self.vmld         = np.append(self.vmld, 0.0)
-        self.vmin         = np.append (self.vmin, 0.0)
-        self.mmo          = np.append(self.mmo, coeffBS.max_Ma[self.coeffidx]) # maximum Mach
-        self.vmo          = np.append(self.vmo, coeffBS.max_spd[self.coeffidx]) # maximum CAS
-        self.hmaxact      = np.append(self.hmaxact, coeffBS.max_alt[self.coeffidx]) # maximum altitude
-
-        # aerodynamics
-        self.CD0          = np.append(self.CD0, coeffBS.CD0[self.coeffidx])  # parasite drag coefficient
-        self.k            = np.append(self.k, coeffBS.k[self.coeffidx])  # induced drag factor
-        self.clmaxcr      = np.append(self.clmaxcr, coeffBS.clmax_cr[self.coeffidx])   # max. cruise lift coefficient
-        self.qS           = np.append(self.qS, 0.0)
-        # performance - initialise neutrally
-        self.D            = np.append(self.D, 0.)
-        self.ESF          = np.append(self.ESF, 1.)
-
-        # flight phase
-        self.phase        = np.append(self.phase, 0.)
-        self.bank         = np.append(self.bank, 0.)
-        self.post_flight  = np.append(self.post_flight, False) # for initialisation,
-                                                              # we assume that ac has yet to take off
-        self.pf_flag      = np.append(self.pf_flag, True)
-        # engines
-
-        # turboprops
-        if coeffBS.etype[self.coeffidx] ==2:
-            if coeffBS.engines[self.coeffidx][0] in coeffBS.propenlist:
-                self.propengidx = coeffBS.propenlist.index(coeffBS.engines[self.coeffidx][0])
-            else:
-                self.propengidx = 0
-                if not Perf.warned2:
-                    print "prop aircraft is using standard engine. Please check valid engine types per aircraft type"
-                    Perf.warned2 = True
-
-            self.P       = np.append(self.P, coeffBS.P[self.propengidx]*coeffBS.n_eng[self.coeffidx])
-            self.PSFC_TO = np.append(self.PSFC_TO, coeffBS.PSFC_TO[self.propengidx])
-            self.PSFC_CR = np.append(self.PSFC_CR, coeffBS.PSFC_CR[self.propengidx])
-            self.ff      = np.append(self.ff, 0.) # neutral initialisation
-            # jet characteristics needed for numpy calculations
-            self.rThr    = np.append(self.rThr, 1.)
-            self.Thr     = np.append(self.Thr, 1.)
-            self.maxthr  = np.append (self.maxthr, 1.)
-            self.SFC     = np.append(self.SFC, 1.)
-            self.ffto    = np.append(self.ffto, 1.)
-            self.ffcl    = np.append(self.ffcl, 1.)
-            self.ffcr    = np.append(self.ffcr, 1.)
-            self.ffid    = np.append(self.ffid, 1.)
-            self.ffap    = np.append(self.ffap, 1.)
-
-
-        # jet (also default)
-
-        else:      # so coeffBS.etype[self.coeffidx] ==1:
-
-            if coeffBS.engines[self.coeffidx][0] in coeffBS.jetenlist:
-                self.jetengidx = coeffBS.jetenlist.index(coeffBS.engines[self.coeffidx][0])
-            else:
-                self.jetengidx = 0
-                if not self.warned2:
-                    print " jet aircraft is using standard engine. Please check valid engine types per aircraft type"
-                    self.warned2 = True
-
-            self.rThr    = np.append(self.rThr, coeffBS.rThr[self.jetengidx]*coeffBS.n_eng[self.coeffidx])  # rated thrust (all engines)
-            self.Thr     = np.append(self.Thr, coeffBS.rThr[self.jetengidx]*coeffBS.n_eng[self.coeffidx])  # initialize thrust with rated thrust
-            self.maxthr  = np.append (self.maxthr, coeffBS.rThr[self.jetengidx]*coeffBS.n_eng[self.coeffidx]*1.2)  # maximum thrust - initialize with 1.2*rThr
-            self.SFC     = np.append(self.SFC, coeffBS.SFC[self.jetengidx])
-            self.ff      = np.append(self.ff, 0.)  # neutral initialisation
-            self.ffto    = np.append(self.ffto, coeffBS.ffto[self.jetengidx]*coeffBS.n_eng[self.coeffidx])
-            self.ffcl    = np.append(self.ffcl, coeffBS.ffcl[self.jetengidx]*coeffBS.n_eng[self.coeffidx])
-            self.ffcr    = np.append(self.ffcr, coeffBS.ffcr[self.jetengidx]*coeffBS.n_eng[self.coeffidx])
-            self.ffid    = np.append(self.ffid, coeffBS.ffid[self.jetengidx]*coeffBS.n_eng[self.coeffidx])
-            self.ffap    = np.append(self.ffap, coeffBS.ffap[self.jetengidx]*coeffBS.n_eng[self.coeffidx])
-
-            # propeller characteristics needed for numpy calculations
-            self.P       = np.append(self.P, 1.)
-            self.PSFC_TO = np.append(self.PSFC_TO, 1.)
-            self.PSFC_CR = np.append(self.PSFC_CR, 1.)
-
-        return
-
-    def delete(self, idx):
-        """Delete removed aircraft"""
-
-        del self.traf.engines[idx]
-
-        self.coeffidxlist = np.delete(self.coeffidxlist, idx)
-        self.mass         = np.delete(self.mass, idx)    # aircraft weight
-        self.Sref         = np.delete(self.Sref, idx)    # wing surface reference area
-        self.etype        = np.delete(self.etype, idx)  # engine type of current aircraft
-
-        # limits
-        self.vmo          = np.delete(self.vmo, idx)  # maximum CAS
-        self.mmo          = np.delete(self.mmo, idx)  # maximum Mach
-
-        # vm_to excludes (squrt(m/rho) )
-        # vmto includes weight and altitude influence
-        self.vm_to        = np.delete(self.vm_to, idx)
-        self.vm_ld        = np.delete(self.vm_ld, idx)
-        self.vmto         = np.delete(self.vmto, idx)
-        self.vmic         = np.delete(self.vmic, idx)
-        self.vmcr         = np.delete(self.vmcr, idx)
-        self.vmap         = np.delete(self.vmap, idx)
-        self.vmld         = np.delete(self.vmld, idx)
-        self.vmin         = np.delete(self.vmin, idx)
-        self.maxthr       = np.delete(self.maxthr, idx)
-        self.hmaxact      = np.delete(self.hmaxact, idx)
-
-        # reference speeds
-        self.refma        = np.delete(self.refma, idx)   # nominal cruise Mach at 35000 ft
-        self.refcas       = np.delete(self.refcas, idx)  # nominal cruise CAS
-        self.gr_acc       = np.delete(self.gr_acc, idx)       # ground acceleration
-        self.gr_dec       = np.delete(self.gr_dec, idx)       # ground deceleration
-        self.atrans       = np.delete(self.atrans, idx)   # crossover altitude
-
-        # aerodynamics
-        self.CD0          = np.delete(self.CD0, idx)      # parasite drag coefficient
-        self.k            = np.delete(self.k, idx)        # induced drag factor
-        self.clmaxcr      = np.delete(self.clmaxcr, idx)  # max. cruise lift coefficient
-        self.qS           = np.delete(self.qS, idx)
-
-        # engine
-        self.rThr         = np.delete(self.rThr, idx)     # rated thrust (all engines)
-        self.SFC          = np.delete(self.SFC, idx)
-        self.ffto         = np.delete(self.ffto, idx)
-        self.ffcl         = np.delete(self.ffcl, idx)
-        self.ffcr         = np.delete(self.ffcr, idx)
-        self.ffid         = np.delete(self.ffid, idx)
-        self.ffap         = np.delete(self.ffap, idx)
-        self.ff           = np.delete(self.ff, idx)
-
-        # turboprop engines
-        self.P            = np.delete(self.P, idx)        # avaliable power at takeoff conditions
-        self.PSFC_TO      = np.delete(self.PSFC_TO, idx)  # specific fuel consumption takeoff
-        self.PSFC_CR      = np.delete(self.PSFC_CR, idx)  # specific fuel consumption cruise
-
-        # performance
-        self.Thr          = np.delete(self.Thr, idx)
-        self.D            = np.delete(self.D, idx)
-        self.ESF          = np.delete(self.ESF, idx)
-
-        # flight phase
-        self.phase        = np.delete(self.phase, idx)
-        self.bank         = np.delete(self.bank, idx)
-        self.post_flight  = np.delete(self.post_flight, idx)
-        self.pf_flag      = np.delete(self.pf_flag, idx)
-
-        return
-
-    def perf(self,simt):
-        if abs(simt - self.t0) >= self.dt:
-            self.t0 = simt
-        else:
-            return
-        """Aircraft performance"""
-        swbada = False # no-bada version
-
-        # allocate aircraft to their flight phase
-        self.phase, self.bank = \
-           phases(self.traf.alt, self.traf.gs, self.traf.delalt, \
-           self.traf.cas, self.vmto, self.vmic, self.vmap, self.vmcr, self.vmld, self.traf.bank, self.traf.bphase, \
-           self.traf.hdgsel,swbada)
-
-        # AERODYNAMICS
-        # compute CL: CL = 2*m*g/(VTAS^2*rho*S)
-        self.qS = 0.5*self.traf.rho*np.maximum(1.,self.traf.tas)*np.maximum(1.,self.traf.tas)*self.Sref
-
-        cl = self.mass*g0/(self.qS*np.cos(self.bank))*(self.phase!=6)+ 0.*(self.phase==6)
-
-        # scaling factors for CD0 and CDi during flight phases according to FAA (2005): SAGE, V. 1.5, Technical Manual
-
-        CD0f = (self.phase==1)*(self.etype==1)*coeffBS.d_CD0j[0] + \
-               (self.phase==2)*(self.etype==1)*coeffBS.d_CD0j[1]  + \
-               (self.phase==3)*(self.etype==1)*coeffBS.d_CD0j[2] + \
-               (self.phase==4)*(self.etype==1)*coeffBS.d_CD0j[3] + \
-               (self.phase==5)*(self.etype==1)*(self.traf.alt>=450)*coeffBS.d_CD0j[4] + \
-               (self.phase==5)*(self.etype==1)*(self.traf.alt<450)*coeffBS.d_CD0j[5] + \
-               (self.phase==1)*(self.etype==2)*coeffBS.d_CD0t[0] + \
-               (self.phase==2)*(self.etype==2)*coeffBS.d_CD0t[1]  + \
-               (self.phase==3)*(self.etype==2)*coeffBS.d_CD0t[2] + \
-               (self.phase==4)*(self.etype==2)*coeffBS.d_CD0t[3]
-                   # (self.phase==5)*(self.etype==2)*(self.alt>=450)*coeffBS.d_CD0t[4] + \
-                   # (self.phase==5)*(self.etype==2)*(self.alt<450)*coeffBS.d_CD0t[5]
-
-        kf =   (self.phase==1)*(self.etype==1)*coeffBS.d_kj[0] + \
-               (self.phase==2)*(self.etype==1)*coeffBS.d_kj[1]  + \
-               (self.phase==3)*(self.etype==1)*coeffBS.d_kj[2] + \
-               (self.phase==4)*(self.etype==1)*coeffBS.d_kj[3] + \
-               (self.phase==5)*(self.etype==1)*(self.traf.alt>=450)*coeffBS.d_kj[4] + \
-               (self.phase==5)*(self.etype==1)*(self.traf.alt<450)*coeffBS.d_kj[5] + \
-               (self.phase==1)*(self.etype==2)*coeffBS.d_kt[0] + \
-               (self.phase==2)*(self.etype==2)*coeffBS.d_kt[1]  + \
-               (self.phase==3)*(self.etype==2)*coeffBS.d_kt[2] + \
-               (self.phase==4)*(self.etype==2)*coeffBS.d_kt[3] + \
-               (self.phase==5)*(self.etype==2)*(self.traf.alt>=450)*coeffBS.d_kt[4] + \
-               (self.phase==5)*(self.etype==2)*(self.traf.alt<450)*coeffBS.d_kt[5]
-
-
-        # drag coefficient
-        cd = self.CD0*CD0f + self.k*kf*(cl*cl)
-
-        # compute drag: CD = CD0 + CDi * CL^2 and D = rho/2*VTAS^2*CD*S
-        self.D = cd*self.qS
-
-        # energy share factor and crossover altitude
-        epsalt = np.array([0.001]*self.traf.ntraf)
-        self.climb = np.array(self.traf.delalt > epsalt)
-        self.descent = np.array(self.traf.delalt< -epsalt)
-
-
-        # crossover altitiude
-        self.traf.abco = np.array(self.traf.alt>self.atrans)
-        self.traf.belco = np.array(self.traf.alt<self.atrans)
-
-        # energy share factor
-        self.ESF = esf(self.traf.abco, self.traf.belco, self.traf.alt, self.traf.M,\
-                  self.climb, self.descent, self.traf.delspd)
-
-        # determine thrust
-        self.Thr = (((self.traf.vs*self.mass*g0)/(self.ESF*np.maximum(self.traf.eps, self.traf.tas))) + self.D)
-
-        # maximum thrust jet (Bruenig et al., p. 66):
-        mt_jet = self.rThr*(self.traf.rho/rho0)**0.75
-
-        # maximum thrust prop (Raymer, p.36):
-        mt_prop = self.P*self.eta/np.maximum(self.traf.eps, self.traf.tas)
-
-        # merge
-        self.maxthr = mt_jet*(self.etype==1) + mt_prop*(self.etype==2)
-
-        # Fuel Flow
-
-        # jet aircraft
-        # ratio current thrust/rated thrust
-        pThr = self.Thr/self.rThr
-        # fuel flow is assumed to be proportional to thrust(Torenbeek, p.62).
-        #For ground operations, idle thrust is used
-        # cruise thrust is approximately equal to approach thrust
-        ff_jet = ((pThr*self.ffto)*(self.phase!=6)*(self.phase!=3)+ \
-        self.ffid*(self.phase==6) + self.ffap*(self.phase==3) )*(self.etype==1)
-        # print "FFJET",  (pThr*self.ffto)*(self.phase!=6)*(self.phase!=3), self.ffid*(self.phase==6), self.ffap*(self.phase==3)
-        # print "FFJET", ff_jet
-
-        # turboprop aircraft
-        # to be refined - f(spd)
-        # CRUISE-ALTITUDE!!!
-        # above cruise altitude: PSFC_CR
-        PSFC = (((self.PSFC_CR - self.PSFC_TO) / 20000.0)*self.traf.alt + self.PSFC_TO)*(self.traf.alt<20.000) + \
-                self.PSFC_CR*(self.traf.alt >= 20.000)
-
-        TSFC = PSFC*self.traf.tas/(550.0*self.eta)
-
-        # formula p.36 Raymer is missing here!
-        ff_prop = self.Thr*TSFC*(self.etype==2)
-
-
-        # combine
-        self.ff = ff_jet + ff_prop
-
-        # update mass
-        #self.mass = self.mass - self.ff*self.dt/60. # Use fuelflow in kg/min
-
-        # print self.traf.id, self.phase, self.traf.alt/ft, self.traf.tas/kts, self.traf.cas/kts, self.traf.M,  \
-        # self.Thr, self.D, self.ff,  cl, cd, self.traf.vs/fpm, self.ESF,self.atrans, self.maxthr, \
-        # self.vmto/kts, self.vmic/kts ,self.vmcr/kts, self.vmap/kts, self.vmld/kts, \
-        # CD0f, kf, self.hmaxact
-
-
-        # for aircraft on the runway and taxiways we need to know, whether they
-        # are prior or after their flight
-        self.post_flight = np.where(self.descent, True, self.post_flight)
-
-        # when landing, we would like to stop the aircraft.
-        self.traf.pilot.spd = np.where((self.traf.alt <0.5)*(self.post_flight)*self.pf_flag, 0.0, self.traf.pilot.spd)
-        # the impulse for reducing the speed to 0 should only be given once,
-        # otherwise taxiing will be impossible afterwards
-        self.pf_flag = np.where ((self.traf.alt <0.5)*(self.post_flight), False, self.pf_flag)
-
-        return
-
-    def limits(self):
-        """Flight envelope""" # Connect this with function limits in performance.py
-
-        # combine minimum speeds and flight phases. Phases initial climb, cruise
-        # and approach use the same CLmax and thus the same function for Vmin
-        self.vmto = self.vm_to*np.sqrt(self.mass/self.traf.rho)
-        self.vmic = np.sqrt(2*self.mass*g0/(self.traf.rho*self.clmaxcr*self.Sref))
-        self.vmcr = self.vmic
-        self.vmap = self.vmic
-        self.vmld = self.vm_ld*np.sqrt(self.mass/self.traf.rho)
-
-        # summarize and convert to cas
-        # note: aircraft on ground may be pushed back
-        self.vmin = (self.phase==1)*vtas2cas(self.vmto, self.traf.alt) + \
-                        ((self.phase==2) + (self.phase==3) + (self.phase==4))*vtas2cas(self.vmcr, self.traf.alt) + \
-                            (self.phase==5)*vtas2cas(self.vmld, self.traf.alt) + (self.phase==6)*-10.0
-
-
-        # forwarding to tools
-        self.traf.limspd,          \
-        self.traf.limspd_flag,     \
-        self.traf.limalt,          \
-        self.traf.limvs,           \
-        self.traf.limvs_flag  =  calclimits(self.traf.pilot.spd, \
-                                        self.traf.gs,            \
-                                        self.vmto,               \
-                                        self.vmin,               \
-                                        self.vmo,                \
-                                        self.mmo,                \
-                                        self.traf.M,             \
-                                        self.traf.alt,           \
-                                        self.hmaxact,            \
-                                        self.traf.pilot.alt,     \
-                                        self.maxthr,             \
-                                        self.Thr,                \
-                                        self.D,                  \
-                                        self.traf.tas,           \
-                                        self.mass,               \
-<<<<<<< HEAD
-                                        self.ESF)        
-=======
-                                        self.ESF)
->>>>>>> f0cf9a11
-
-
-        return
-
-    def acceleration(self, simdt):
-        # define acceleration: aircraft taxiing and taking off use ground acceleration,
-        # landing aircraft use ground deceleration, others use standard acceleration
-
-        ax = ((self.phase==PHASE['IC']) + (self.phase==PHASE['CR']) + \
-                     (self.phase==PHASE['AP']) + (self.phase==PHASE['LD']) )                         \
-                 * np.minimum(abs(self.traf.delspd / max(1e-8,simdt)), self.traf.ax) + \
-             ((self.phase==PHASE['TO']) + (self.phase==PHASE['GD'])*(1-self.post_flight))      \
-                 * np.minimum(abs(self.traf.delspd / max(1e-8,simdt)), self.gr_acc) +  \
-              (self.phase==PHASE['GD'])*self.post_flight                                        \
-                 * np.minimum(abs(self.traf.delspd / max(1e-8,simdt)), self.gr_dec)
-
-
-        return ax
-
-
-    def engchange(self, idx, engid=None):
-        """change of engines - for jet aircraft only!"""
-        if not engid:
-            disptxt = "available engine types:\n" + '\n'.join(self.traf.engines[idx]) + \
-                      "\nChange engine with ENG acid engine_id"
-            return False, disptxt
-        engidx = self.traf.engines[idx].index(engid)
-        self.jetengidx = coeffBS.jetenlist.index(coeffBS.engines[idx][engidx])
-
-        # exchange engine parameters
-
-        self.rThr[idx]   = coeffBS.rThr[self.jetengidx]*coeffBS.n_eng[idx] # rated thrust (all engines)
-        self.Thr[idx]    = coeffBS.rThr[self.jetengidx]*coeffBS.n_eng[idx] # initialize thrust with rated thrust
-        self.maxthr[idx] = coeffBS.rThr[self.jetengidx]*coeffBS.n_eng[idx] # maximum thrust - initialize with 1.2*rThr
-        self.SFC[idx]    = coeffBS.SFC[self.jetengidx]
-        self.ff[idx]     = 0. # neutral initialisation
-        self.ffto[idx]   = coeffBS.ffto[self.jetengidx]*coeffBS.n_eng[idx]
-        self.ffcl[idx]   = coeffBS.ffcl[self.jetengidx]*coeffBS.n_eng[idx]
-        self.ffcr[idx]   = coeffBS.ffcr[self.jetengidx]*coeffBS.n_eng[idx]
-        self.ffid[idx]   = coeffBS.ffid[self.jetengidx]*coeffBS.n_eng[idx]
-        self.ffap[idx]   = coeffBS.ffap[self.jetengidx]*coeffBS.n_eng[idx]
-        return
+import os
+import numpy as np
+from xml.etree import ElementTree
+from math import *
+from ..tools.aero import ft, g0, a0, T0, rho0, gamma1, gamma2,  beta, R, \
+    kts, lbs, inch, sqft, fpm, vtas2cas
+
+from performance import esf, phases, calclimits, PHASE
+from ..settings import data_path
+from ..settings import verbose
+
+class CoeffBS:
+    """
+    Coefficient class definition : get aircraft-specific coefficients from database
+    Created by  : Isabel Metz
+
+    References:
+
+    - D.P. Raymer. Aircraft Design: A Conceptual Approach. AIAA Education Series.
+    American Institute of Aeronautics and Astronautics, Inc., Reston, U.S, fifth edition, 2012.
+    - R. Babikian. The Historical Fuel Efficiency Characteristics of Regional Aircraft from
+    Technological, Operational, and Cost Perspectives. Master's Thesis, Massachusetts
+    Institute of Technology, Boston, U.S.
+    """
+
+    def __init__(self):
+        return
+
+    def convert(self, value, unit):
+        factors = {'kg': 1., 't':1000., 'lbs': lbs, 'N': 1., 'W': 1, \
+                    'm':1.,'km': 1000., 'inch': inch,'ft': ft, \
+                    'sqm': 1., 'sqft': sqft, 'sqin': 0.0254*0.0254 ,\
+                    'm/s': 1., 'km/h': 1./3.6, 'kts': kts, 'fpm': fpm, \
+                    "kg/s": 1., "kg/m": 1./60., 'mug/J': 0.000001, 'mg/J': 0.001 ,
+                    "kW": 1000.,"kN":1000.,
+                    "":1.}
+
+        if unit in factors:
+            converted = factors[unit] * float(value)
+
+        else:
+            converted = float(value)
+            if not self.warned:
+                print "traf/perf.py convert function: Unit mismatch. Could not find ", unit
+                self.warned = True
+
+        return converted
+
+
+    def coeff(self):
+
+        # aircraft
+        self.atype     = [] # aircraft type
+        self.j_ac      = [] # list of all jet aircraft
+        self.tp_ac     = [] # list of all turboprop aircraft
+
+        # engine
+        self.etype     = [] # jet / turboprop
+        self.engines   = [] # engine types avaliable per aircraft type
+        self.j_engines = [] # engine types for jet aircraft
+        self.tp_engines= [] # engine types for turboprop aircraft
+        self.n_eng     = [] # number of engines
+
+        # weights
+        self.MTOW      = [] # maximum takeoff weight
+
+        # speeds
+        self.max_spd   = [] # maximum CAS
+        self.cr_Ma     = [] # nominal cruise Mach at 35000 ft
+        self.cr_spd    = [] # cruise speed
+        self.max_Ma    = [] # maximum Mach
+        self.gr_acc    = [] # ground acceleration
+        self.gr_dec    = [] # ground deceleration
+
+        # limits
+        self.vmto      = [] # minimum speed during takeoff
+        self.vmld      = [] # minimum speed during landing
+        self.clmax_cr  = [] # max. cruise lift coefficient
+        self.max_alt   = [] # maximum altitude
+
+        # dimensions
+        #span          = [] # wing span
+        self.Sref      = [] # reference wing area
+        #wet_area      = [] # wetted area
+
+        # aerodynamics
+        #Cfe           = [] # equivalent skin friction coefficient (Raymer, p.428)
+        self.CD0       = [] # parasite drag coefficient
+        #oswald        = [] # oswald factor
+        self.k         = [] # induced drag factor
+
+        # scaling factors for drag (FAA_2005 SAGE)
+        # order of flight phases: TO, IC, CR ,AP, LD ,LD gear
+        self.d_CD0j    = [1.476, 1.143,1.0, 1.957, 3.601, 1.037]
+        self.d_kj      = [1.01, 1.071, 1.0 ,0.992, 0.932, 1.0]
+        self.d_CD0t    = [1.220, 1.0, 1.0, 1.279, 1.828, 0.496]
+        self.d_kt      = [0.948, 1.0, 1.0, 0.94, 0.916, 1.0]
+
+        # bank angles per phase. Order: TO, IC, CR, AP, LD. Currently already in CTraffic
+        # self.bank = np.deg2rad(np.array([15,35,35,35,15]))
+
+        # flag: did we already warn about invalid input unit?
+        self.warned    = False
+
+        # parse AC files
+
+        path = data_path + '/coefficients/BS_aircraft/'
+        files = os.listdir(path)
+        for file in files:
+            acdoc = ElementTree.parse(path + file)
+
+            #actype = doc.find('ac_type')
+            self.atype.append(acdoc.find('ac_type').text)
+
+            # engine
+            self.etype.append(int(acdoc.find('engine/eng_type').text))
+
+            # store jet and turboprop aircraft in seperate lists for accessing specific engine data
+            if int(acdoc.find('engine/eng_type').text) ==1:
+                self.j_ac.append(acdoc.find('ac_type').text)
+
+            elif int(acdoc.find('engine/eng_type').text) ==2:
+                self.tp_ac.append(acdoc.find('ac_type').text)
+
+            self.n_eng.append(float(acdoc.find('engine/num_eng').text))
+
+            engine = []
+            for eng in acdoc.findall('engine/eng'):
+                engine.append(eng.text)
+
+            # weights
+            MTOW = self.convert(acdoc.find('weights/MTOW').text, acdoc.find('weights/MTOW').attrib['unit'])
+
+            self.MTOW.append(MTOW)
+
+            MLW= self.convert(acdoc.find('weights/MLW').text, acdoc.find('weights/MLW').attrib['unit'])
+
+            # dimensions
+            # wingspan
+            span = self.convert(acdoc.find('dimensions/span').text, acdoc.find('dimensions/span').attrib['unit'])
+            # reference surface area
+            S_ref = self.convert(acdoc.find('dimensions/wing_area').text, acdoc.find('dimensions/wing_area').attrib['unit'])
+            self.Sref.append(S_ref)
+
+            # wetted area
+            S_wet = self.convert(acdoc.find('dimensions/wetted_area').text, acdoc.find('dimensions/wetted_area').attrib['unit'])
+
+            # speeds
+            # cruise Mach number
+            crma = acdoc.find('speeds/cr_MA')
+            if float(crma.text) == 0.0:
+                # to be refined
+                self.cr_Ma.append(0.8)
+            else:
+                self.cr_Ma.append(float(crma.text))
+
+            # cruise TAS
+            crspd = acdoc.find('speeds/cr_spd')
+
+            # to be refined
+            if float(crspd.text) == 0.0:
+                self.cr_spd.append(self.convert(250, 'kts'))
+            else:
+                self.cr_spd.append(self.convert(acdoc.find('speeds/cr_spd').text, acdoc.find('speeds/cr_spd').attrib['unit']))
+
+            # ground acceleration
+            # values are based on statistical ADS-B evaluations
+            # turboprops: 2.12 m/s^2 acceleration,1.12m/s^2 deceleration
+            if int(acdoc.find('engine/eng_type').text) == 2:
+                self.gr_acc.append(2.12)
+                self.gr_dec.append(1.12)
+
+            # turbofans
+            else:
+
+                # turbofans with two engines: 1.94 m/^2, 1.265m/s^2 deceleration
+                if float(acdoc.find('engine/num_eng').text) == 2. :
+                    self.gr_acc.append(1.94)
+                    self.gr_dec.append(1.265)
+                # turbofans with four engines: 1.68 m/s^2, 1.131 m/s^2 deceleration
+                #  assumption: aircraft with three engines have the same value
+                else :
+                    self.gr_acc.append(1.68)
+                    self.gr_dec.append(1.131)
+
+
+
+            # limits
+            # min takeoff speed
+            tospd = acdoc.find('speeds/to_spd')
+            # no take-off speed given: calculate via cl_max
+            if float (tospd.text) == 0.:
+                clmax_to = float(acdoc.find('aerodynamics/clmax_to').text)
+                self.vmto.append (sqrt((2*g0)/(S_ref*clmax_to))) # influence of current weight and density follows in CTraffic
+            else:
+                tospd = self.convert(acdoc.find('speeds/to_spd').text, acdoc.find('speeds/to_spd').attrib['unit'])
+                self.vmto.append(tospd/(1.13*sqrt(MTOW/rho0))) # min spd according to CS-/FAR-25.107
+            # min ic, cr, ap speed
+            clmaxcr = (acdoc.find('aerodynamics/clmax_cr'))
+            self.clmax_cr.append(float(clmaxcr.text))
+
+            # min landing speed
+            ldspd = acdoc.find('speeds/ld_spd')
+            if float(ldspd.text) == 0. :
+                clmax_ld = (acdoc.find('aerodynamics/clmax_ld'))
+                self.vmld.append (sqrt((2*g0)/(S_ref*float(clmax_ld.text)))) # influence of current weight and density follows in CTraffic
+            else:
+                ldspd = self.convert(acdoc.find('speeds/ld_spd').text, acdoc.find('speeds/ld_spd').attrib['unit'])
+                clmax_ld = MLW*g0*2/(rho0*(ldspd*ldspd)*S_ref)
+                self.vmld.append(ldspd/(1.23*sqrt(MLW/rho0)))
+            # maximum CAS
+            maxspd = acdoc.find('limits/max_spd')
+            if float(maxspd.text) == 0.0:
+                # to be refined
+                self.max_spd.append(400.)
+            else:
+                self.max_spd.append(self.convert(acdoc.find('limits/max_spd').text, acdoc.find('limits/max_spd').attrib['unit']))
+            # maximum Mach
+            maxma = acdoc.find('limits/max_MA')
+            if float(maxma.text) == 0.0:
+                # to be refined
+                self.max_Ma.append(0.8)
+            else:
+                self.max_Ma.append(float(maxma.text))
+
+
+            # maximum altitude
+            maxalt = acdoc.find('limits/max_alt')
+            if float(maxalt.text) == 0.0:
+                #to be refined
+                self.max_alt.append(11000.)
+            else:
+                self.max_alt.append(self.convert(acdoc.find('limits/max_alt').text, acdoc.find('limits/max_alt').attrib['unit']))
+
+            # aerodynamics
+
+            # parasitic drag - according to Raymer, p. 429
+            Cfe = float((acdoc.find('aerodynamics/Cfe').text))
+            self.CD0.append (Cfe*S_wet/S_ref)
+
+            # induced drag
+            oswald = acdoc.find('aerodynamics/oswald')
+            if float(oswald.text) == 0.0:
+                # math method according to Obert 2009, p.542: e = 1/(1.02+0.09*pi*AR) combined with Nita 2012, p.2
+                self.k.append(1.02/(pi*(span*span/S_ref))+0.009)
+            else:
+                oswald = float(acdoc.find('aerodynamics/oswald').text)
+                self.k.append(1/(pi*oswald*(span*span/S_ref)))
+
+            #users = doc.find( 'engine' )
+            #for node in users.getiterator():
+            #    print node.tag, node.attrib, node.text, node.tail
+
+            # to collect avaliable engine types per aircraft
+            # 2do!!! access via console so user may choose preferred engine
+            # for data file: statistics provided by flightglobal for first choice
+            # if not declared differently: first engine is taken!
+            self.engines.append(engine)
+
+            if int(acdoc.find('engine/eng_type').text) ==1:
+                self.j_engines.append(engine)
+
+            elif int(acdoc.find('engine/eng_type').text) ==2:
+                self.tp_engines.append(engine)
+
+        # engines
+        self.enlist      = [] # list of all engines
+        self.jetenlist   = [] # list of all jet engines
+        self.propenlist  = [] # list of all turbopropengines
+
+        # a. jet aircraft
+        self.rThr        = [] # rated Thrust (one engine)
+        self.ffto        = [] # fuel flow takeoff
+        self.ffcl        = [] # fuel flow climb
+        self.ffcr        = [] # fuel flow cruise
+        self.ffid        = [] # fuel flow idle
+        self.ffap        = [] # fuel flow approach
+        self.SFC         = [] # specific fuel flow cruise
+
+
+        # b. turboprops
+        self.P           = [] # max. power (Turboprops, one engine)
+        self.PSFC_TO     = [] # SFC takeoff
+        self.PSFC_CR     = [] # SFC cruise
+
+        # parse engine files
+        path = data_path + '/coefficients/BS_engines/'
+        files = os.listdir(path)
+        for filename in files:
+            endoc = ElementTree.parse(path + filename)
+            self.enlist.append(endoc.find('engines/engine').text)
+
+            # thrust
+            # a. jet engines
+            if int(endoc.find('engines/eng_type').text) ==1:
+
+                # store engine in jet-engine list
+                self.jetenlist.append(endoc.find('engines/engine').text)
+                # thrust
+                self.rThr.append(self.convert(endoc.find('engines/Thr').text, endoc.find('engines/Thr').attrib['unit']))
+                # bypass ratio
+                BPRc = int(endoc.find('engines/BPR_cat').text)
+                # different SFC for different bypass ratios (reference: Raymer, p.36)
+                SFC = [14.1, 22.7, 25.5]
+                self.SFC.append(SFC[BPRc])
+
+                # fuel flow: Takeoff, climb, cruise, approach, idle
+                self.ffto.append(self.convert(endoc.find('ff/ff_to').text, endoc.find('ff/ff_to').attrib['unit']))
+                self.ffcl.append(self.convert(endoc.find('ff/ff_cl').text, endoc.find('ff/ff_cl').attrib['unit']))
+                self.ffcr.append(self.convert(endoc.find('ff/ff_cr').text, endoc.find('ff/ff_cr').attrib['unit']))
+                self.ffap.append(self.convert(endoc.find('ff/ff_ap').text, endoc.find('ff/ff_ap').attrib['unit']))
+                self.ffid.append(self.convert(endoc.find('ff/ff_id').text, endoc.find('ff/ff_id').attrib['unit']))
+
+            # b. turboprop engines
+            elif int(endoc.find('engines/eng_type').text) ==2:
+
+                # store engine in prop-engine list
+                self.propenlist.append(endoc.find('engines/engine').text)
+
+                # power
+                self.P.append(self.convert(endoc.find('engines/Power').text, endoc.find('engines/Power').attrib['unit']))
+                # specific fuel consumption: takeoff and cruise
+                PSFC_TO = self.convert(endoc.find('SFC/SFC_TO').text, endoc.find('SFC/SFC_TO').attrib['unit'])
+                self.PSFC_TO.append(PSFC_TO)
+                # according to Babikian (function based on PSFC in [mug/J]), input in [kg/J]
+                self.PSFC_CR.append(self.convert((0.7675*PSFC_TO*1000000.0 + 23.576), 'mug/J'))
+                # print PSFC_TO, self.PSFC_CR
+        return
+
+
+coeffBS = CoeffBS()
+
+
+class Perf():
+    warned  = False        # Flag: Did we warn for default perf parameters yet?
+    warned2 = False    # Flag: Use of piston engine aircraft?
+
+    def __init__(self, traf):
+        # assign needed data from CTraffic
+        self.traf = traf
+
+        # create empty database
+        self.reset()
+
+        # prepare for coefficient readin
+        coeffBS.coeff()
+
+        # Flight performance scheduling
+        self.dt  = 0.1           # [s] update interval of performance limits
+        self.t0  = -self.dt  # [s] last time checked (in terms of simt)
+        self.warned2 = False        # Flag: Did we warn for default engine parameters yet?
+
+        return
+
+    def reset(self):
+        """Reset database"""
+        # list of aircraft indices
+        self.coeffidxlist = np.array([])
+
+        # geometry and weight
+        self.mass         = np.array ([])
+        self.Sref         = np.array ([])
+
+        # speeds
+
+        # reference velocities
+        self.refma        = np.array([]) # reference Mach
+        self.refcas       = np.array([]) # reference CAS
+        self.gr_acc       = np.array([]) # ground acceleration
+        self.gr_dec       = np.array([]) # ground deceleration
+
+        # limits
+        self.vm_to        = np.array([]) # min takeoff spd (w/o mass, density)
+        self.vm_ld        = np.array([]) # min landing spd (w/o mass, density)
+        self.vmto         = np.array([]) # min TO spd
+        self.vmic         = np.array([]) # min. IC speed
+        self.vmcr         = np.array([]) # min cruise spd
+        self.vmap         = np.array([]) # min approach speed
+        self.vmld         = np.array([]) # min landing spd
+        self.vmin         = np.array([]) # min speed over all phases
+        self.vmo          = np.array([]) # max CAS
+        self.mmo          = np.array([]) # max Mach
+
+        self.hmaxact      = np.array([]) # max. altitude
+        self.maxthr       = np.array([]) # maximum thrust
+
+        # aerodynamics
+        self.CD0          = np.array([]) # parasite drag coefficient
+        self.k            = np.array([]) # induced drag factor
+        self.clmaxcr      = np.array([]) # max. cruise lift coefficient
+        self.qS           = np.array([])
+
+        # engines
+        self.traf.engines = [] # avaliable engine type per aircraft type
+        self.etype        = np.array([]) # jet /turboprop
+
+        # jet engines:
+        self.rThr         = np.array([]) # rated thrust (all engines)
+        self.Thr_s        = np.array([]) # chosen thrust setting
+        self.SFC          = np.array([]) # specific fuel consumption in cruise
+        self.ff           = np.array([]) # fuel flow
+        self.ffto         = np.array([]) # fuel flow takeoff
+        self.ffcl         = np.array([]) # fuel flow climb
+        self.ffcr         = np.array([]) # fuel flow cruise
+        self.ffid         = np.array([]) # fuel flow idle
+        self.ffap         = np.array([]) # fuel flow approach
+        self.Thr_s        = np.array([1., 0.85, 0.07, 0.3 ]) # Thrust settings per flight phase according to ICAO
+
+        # turboprop engines
+        self.P            = np.array([]) # avaliable power at takeoff conditions
+        self.PSFC_TO      = np.array([]) # specific fuel consumption takeoff
+        self.PSFC_CR      = np.array([]) # specific fuel consumption cruise
+        self.eta          = 0.8          # propeller efficiency according to Raymer
+
+        self.Thr          = np.array([]) # Thrust
+        self.D            = np.array([]) # Drag
+        self.ESF          = np.array([]) # Energy share factor according to EUROCONTROL
+
+        # flight phase
+        self.phase        = np.array([]) # flight phase
+        self.bank         = np.array([]) # bank angle
+        self.post_flight  = np.array([]) # check for ground mode:
+                                          #taxi prior of after flight
+        self.pf_flag      = np.array([])
+        return
+
+
+    def create(self, n=1):
+        actype = self.traf.type[-1]
+        """Create new aircraft"""
+        # note: coefficients are initialized in SI units
+        if actype in coeffBS.atype:
+            # aircraft
+            self.coeffidx = coeffBS.atype.index(actype)
+            # engine
+        else:
+            self.coeffidx = 0
+            if not verbose:
+                if not self.warned:
+                    print "Aircraft is using default B747-400 performance."
+                    self.warned = True
+            else:
+                print "Flight " + self.traf.id[-1] + " has an unknown aircraft type, " + actype + ", BlueSky then uses default B747-400 performance."
+
+        self.coeffidxlist = np.append(self.coeffidxlist, self.coeffidx)
+        self.mass         = np.append(self.mass, coeffBS.MTOW[self.coeffidx]) # aircraft weight
+        self.Sref         = np.append(self.Sref, coeffBS.Sref[self.coeffidx]) # wing surface reference area
+        self.etype        = np.append(self.etype, coeffBS.etype[self.coeffidx]) # engine type of current aircraft
+        self.traf.engines.append(coeffBS.engines[self.coeffidx]) # avaliable engine type per aircraft type
+
+        # speeds
+        self.refma        = np.append(self.refma, coeffBS.cr_Ma[self.coeffidx]) # nominal cruise Mach at 35000 ft
+        self.refcas       = np.append(self.refcas, vtas2cas(coeffBS.cr_spd[self.coeffidx], 35000*ft)) # nominal cruise CAS
+        self.gr_acc       = np.append(self.gr_acc,coeffBS.gr_acc[self.coeffidx]) # ground acceleration
+        self.gr_dec       = np.append(self.gr_dec, coeffBS.gr_dec[self.coeffidx]) # ground acceleration
+
+        # calculate the crossover altitude according to the BADA 3.12 User Manual
+        self.atrans       = ((1000/6.5)*(T0*(1-((((1+gamma1*(self.refcas/a0)*(self.refcas/a0))** \
+                                (gamma2))-1) / (((1+gamma1*self.refma*self.refma)** \
+                                    (gamma2))-1))**((-(beta)*R)/g0))))
+
+        # limits
+        self.vm_to        = np.append(self.vm_to, coeffBS.vmto[self.coeffidx])
+        self.vm_ld        = np.append(self.vm_ld, coeffBS.vmld[self.coeffidx])
+        self.vmto         = np.append(self.vmto, 0.0)
+        self.vmic         = np.append(self.vmic, 0.0)
+        self.vmcr         = np.append(self.vmcr, 0.0)
+        self.vmap         = np.append(self.vmap, 0.0)
+        self.vmld         = np.append(self.vmld, 0.0)
+        self.vmin         = np.append (self.vmin, 0.0)
+        self.mmo          = np.append(self.mmo, coeffBS.max_Ma[self.coeffidx]) # maximum Mach
+        self.vmo          = np.append(self.vmo, coeffBS.max_spd[self.coeffidx]) # maximum CAS
+        self.hmaxact      = np.append(self.hmaxact, coeffBS.max_alt[self.coeffidx]) # maximum altitude
+
+        # aerodynamics
+        self.CD0          = np.append(self.CD0, coeffBS.CD0[self.coeffidx])  # parasite drag coefficient
+        self.k            = np.append(self.k, coeffBS.k[self.coeffidx])  # induced drag factor
+        self.clmaxcr      = np.append(self.clmaxcr, coeffBS.clmax_cr[self.coeffidx])   # max. cruise lift coefficient
+        self.qS           = np.append(self.qS, 0.0)
+        # performance - initialise neutrally
+        self.D            = np.append(self.D, 0.)
+        self.ESF          = np.append(self.ESF, 1.)
+
+        # flight phase
+        self.phase        = np.append(self.phase, 0.)
+        self.bank         = np.append(self.bank, 0.)
+        self.post_flight  = np.append(self.post_flight, False) # for initialisation,
+                                                              # we assume that ac has yet to take off
+        self.pf_flag      = np.append(self.pf_flag, True)
+        # engines
+
+        # turboprops
+        if coeffBS.etype[self.coeffidx] ==2:
+            if coeffBS.engines[self.coeffidx][0] in coeffBS.propenlist:
+                self.propengidx = coeffBS.propenlist.index(coeffBS.engines[self.coeffidx][0])
+            else:
+                self.propengidx = 0
+                if not Perf.warned2:
+                    print "prop aircraft is using standard engine. Please check valid engine types per aircraft type"
+                    Perf.warned2 = True
+
+            self.P       = np.append(self.P, coeffBS.P[self.propengidx]*coeffBS.n_eng[self.coeffidx])
+            self.PSFC_TO = np.append(self.PSFC_TO, coeffBS.PSFC_TO[self.propengidx])
+            self.PSFC_CR = np.append(self.PSFC_CR, coeffBS.PSFC_CR[self.propengidx])
+            self.ff      = np.append(self.ff, 0.) # neutral initialisation
+            # jet characteristics needed for numpy calculations
+            self.rThr    = np.append(self.rThr, 1.)
+            self.Thr     = np.append(self.Thr, 1.)
+            self.maxthr  = np.append (self.maxthr, 1.)
+            self.SFC     = np.append(self.SFC, 1.)
+            self.ffto    = np.append(self.ffto, 1.)
+            self.ffcl    = np.append(self.ffcl, 1.)
+            self.ffcr    = np.append(self.ffcr, 1.)
+            self.ffid    = np.append(self.ffid, 1.)
+            self.ffap    = np.append(self.ffap, 1.)
+
+
+        # jet (also default)
+
+        else:      # so coeffBS.etype[self.coeffidx] ==1:
+
+            if coeffBS.engines[self.coeffidx][0] in coeffBS.jetenlist:
+                self.jetengidx = coeffBS.jetenlist.index(coeffBS.engines[self.coeffidx][0])
+            else:
+                self.jetengidx = 0
+                if not self.warned2:
+                    print " jet aircraft is using standard engine. Please check valid engine types per aircraft type"
+                    self.warned2 = True
+
+            self.rThr    = np.append(self.rThr, coeffBS.rThr[self.jetengidx]*coeffBS.n_eng[self.coeffidx])  # rated thrust (all engines)
+            self.Thr     = np.append(self.Thr, coeffBS.rThr[self.jetengidx]*coeffBS.n_eng[self.coeffidx])  # initialize thrust with rated thrust
+            self.maxthr  = np.append (self.maxthr, coeffBS.rThr[self.jetengidx]*coeffBS.n_eng[self.coeffidx]*1.2)  # maximum thrust - initialize with 1.2*rThr
+            self.SFC     = np.append(self.SFC, coeffBS.SFC[self.jetengidx])
+            self.ff      = np.append(self.ff, 0.)  # neutral initialisation
+            self.ffto    = np.append(self.ffto, coeffBS.ffto[self.jetengidx]*coeffBS.n_eng[self.coeffidx])
+            self.ffcl    = np.append(self.ffcl, coeffBS.ffcl[self.jetengidx]*coeffBS.n_eng[self.coeffidx])
+            self.ffcr    = np.append(self.ffcr, coeffBS.ffcr[self.jetengidx]*coeffBS.n_eng[self.coeffidx])
+            self.ffid    = np.append(self.ffid, coeffBS.ffid[self.jetengidx]*coeffBS.n_eng[self.coeffidx])
+            self.ffap    = np.append(self.ffap, coeffBS.ffap[self.jetengidx]*coeffBS.n_eng[self.coeffidx])
+
+            # propeller characteristics needed for numpy calculations
+            self.P       = np.append(self.P, 1.)
+            self.PSFC_TO = np.append(self.PSFC_TO, 1.)
+            self.PSFC_CR = np.append(self.PSFC_CR, 1.)
+
+        return
+
+    def delete(self, idx):
+        """Delete removed aircraft"""
+
+        del self.traf.engines[idx]
+
+        self.coeffidxlist = np.delete(self.coeffidxlist, idx)
+        self.mass         = np.delete(self.mass, idx)    # aircraft weight
+        self.Sref         = np.delete(self.Sref, idx)    # wing surface reference area
+        self.etype        = np.delete(self.etype, idx)  # engine type of current aircraft
+
+        # limits
+        self.vmo          = np.delete(self.vmo, idx)  # maximum CAS
+        self.mmo          = np.delete(self.mmo, idx)  # maximum Mach
+
+        # vm_to excludes (squrt(m/rho) )
+        # vmto includes weight and altitude influence
+        self.vm_to        = np.delete(self.vm_to, idx)
+        self.vm_ld        = np.delete(self.vm_ld, idx)
+        self.vmto         = np.delete(self.vmto, idx)
+        self.vmic         = np.delete(self.vmic, idx)
+        self.vmcr         = np.delete(self.vmcr, idx)
+        self.vmap         = np.delete(self.vmap, idx)
+        self.vmld         = np.delete(self.vmld, idx)
+        self.vmin         = np.delete(self.vmin, idx)
+        self.maxthr       = np.delete(self.maxthr, idx)
+        self.hmaxact      = np.delete(self.hmaxact, idx)
+
+        # reference speeds
+        self.refma        = np.delete(self.refma, idx)   # nominal cruise Mach at 35000 ft
+        self.refcas       = np.delete(self.refcas, idx)  # nominal cruise CAS
+        self.gr_acc       = np.delete(self.gr_acc, idx)       # ground acceleration
+        self.gr_dec       = np.delete(self.gr_dec, idx)       # ground deceleration
+        self.atrans       = np.delete(self.atrans, idx)   # crossover altitude
+
+        # aerodynamics
+        self.CD0          = np.delete(self.CD0, idx)      # parasite drag coefficient
+        self.k            = np.delete(self.k, idx)        # induced drag factor
+        self.clmaxcr      = np.delete(self.clmaxcr, idx)  # max. cruise lift coefficient
+        self.qS           = np.delete(self.qS, idx)
+
+        # engine
+        self.rThr         = np.delete(self.rThr, idx)     # rated thrust (all engines)
+        self.SFC          = np.delete(self.SFC, idx)
+        self.ffto         = np.delete(self.ffto, idx)
+        self.ffcl         = np.delete(self.ffcl, idx)
+        self.ffcr         = np.delete(self.ffcr, idx)
+        self.ffid         = np.delete(self.ffid, idx)
+        self.ffap         = np.delete(self.ffap, idx)
+        self.ff           = np.delete(self.ff, idx)
+
+        # turboprop engines
+        self.P            = np.delete(self.P, idx)        # avaliable power at takeoff conditions
+        self.PSFC_TO      = np.delete(self.PSFC_TO, idx)  # specific fuel consumption takeoff
+        self.PSFC_CR      = np.delete(self.PSFC_CR, idx)  # specific fuel consumption cruise
+
+        # performance
+        self.Thr          = np.delete(self.Thr, idx)
+        self.D            = np.delete(self.D, idx)
+        self.ESF          = np.delete(self.ESF, idx)
+
+        # flight phase
+        self.phase        = np.delete(self.phase, idx)
+        self.bank         = np.delete(self.bank, idx)
+        self.post_flight  = np.delete(self.post_flight, idx)
+        self.pf_flag      = np.delete(self.pf_flag, idx)
+
+        return
+
+    def perf(self,simt):
+        if abs(simt - self.t0) >= self.dt:
+            self.t0 = simt
+        else:
+            return
+        """Aircraft performance"""
+        swbada = False # no-bada version
+
+        # allocate aircraft to their flight phase
+        self.phase, self.bank = \
+           phases(self.traf.alt, self.traf.gs, self.traf.delalt, \
+           self.traf.cas, self.vmto, self.vmic, self.vmap, self.vmcr, self.vmld, self.traf.bank, self.traf.bphase, \
+           self.traf.hdgsel,swbada)
+
+        # AERODYNAMICS
+        # compute CL: CL = 2*m*g/(VTAS^2*rho*S)
+        self.qS = 0.5*self.traf.rho*np.maximum(1.,self.traf.tas)*np.maximum(1.,self.traf.tas)*self.Sref
+
+        cl = self.mass*g0/(self.qS*np.cos(self.bank))*(self.phase!=6)+ 0.*(self.phase==6)
+
+        # scaling factors for CD0 and CDi during flight phases according to FAA (2005): SAGE, V. 1.5, Technical Manual
+
+        CD0f = (self.phase==1)*(self.etype==1)*coeffBS.d_CD0j[0] + \
+               (self.phase==2)*(self.etype==1)*coeffBS.d_CD0j[1]  + \
+               (self.phase==3)*(self.etype==1)*coeffBS.d_CD0j[2] + \
+               (self.phase==4)*(self.etype==1)*coeffBS.d_CD0j[3] + \
+               (self.phase==5)*(self.etype==1)*(self.traf.alt>=450)*coeffBS.d_CD0j[4] + \
+               (self.phase==5)*(self.etype==1)*(self.traf.alt<450)*coeffBS.d_CD0j[5] + \
+               (self.phase==1)*(self.etype==2)*coeffBS.d_CD0t[0] + \
+               (self.phase==2)*(self.etype==2)*coeffBS.d_CD0t[1]  + \
+               (self.phase==3)*(self.etype==2)*coeffBS.d_CD0t[2] + \
+               (self.phase==4)*(self.etype==2)*coeffBS.d_CD0t[3]
+                   # (self.phase==5)*(self.etype==2)*(self.alt>=450)*coeffBS.d_CD0t[4] + \
+                   # (self.phase==5)*(self.etype==2)*(self.alt<450)*coeffBS.d_CD0t[5]
+
+        kf =   (self.phase==1)*(self.etype==1)*coeffBS.d_kj[0] + \
+               (self.phase==2)*(self.etype==1)*coeffBS.d_kj[1]  + \
+               (self.phase==3)*(self.etype==1)*coeffBS.d_kj[2] + \
+               (self.phase==4)*(self.etype==1)*coeffBS.d_kj[3] + \
+               (self.phase==5)*(self.etype==1)*(self.traf.alt>=450)*coeffBS.d_kj[4] + \
+               (self.phase==5)*(self.etype==1)*(self.traf.alt<450)*coeffBS.d_kj[5] + \
+               (self.phase==1)*(self.etype==2)*coeffBS.d_kt[0] + \
+               (self.phase==2)*(self.etype==2)*coeffBS.d_kt[1]  + \
+               (self.phase==3)*(self.etype==2)*coeffBS.d_kt[2] + \
+               (self.phase==4)*(self.etype==2)*coeffBS.d_kt[3] + \
+               (self.phase==5)*(self.etype==2)*(self.traf.alt>=450)*coeffBS.d_kt[4] + \
+               (self.phase==5)*(self.etype==2)*(self.traf.alt<450)*coeffBS.d_kt[5]
+
+
+        # drag coefficient
+        cd = self.CD0*CD0f + self.k*kf*(cl*cl)
+
+        # compute drag: CD = CD0 + CDi * CL^2 and D = rho/2*VTAS^2*CD*S
+        self.D = cd*self.qS
+
+        # energy share factor and crossover altitude
+        epsalt = np.array([0.001]*self.traf.ntraf)
+        self.climb = np.array(self.traf.delalt > epsalt)
+        self.descent = np.array(self.traf.delalt< -epsalt)
+
+
+        # crossover altitiude
+        self.traf.abco = np.array(self.traf.alt>self.atrans)
+        self.traf.belco = np.array(self.traf.alt<self.atrans)
+
+        # energy share factor
+        self.ESF = esf(self.traf.abco, self.traf.belco, self.traf.alt, self.traf.M,\
+                  self.climb, self.descent, self.traf.delspd)
+
+        # determine thrust
+        self.Thr = (((self.traf.vs*self.mass*g0)/(self.ESF*np.maximum(self.traf.eps, self.traf.tas))) + self.D)
+
+        # maximum thrust jet (Bruenig et al., p. 66):
+        mt_jet = self.rThr*(self.traf.rho/rho0)**0.75
+
+        # maximum thrust prop (Raymer, p.36):
+        mt_prop = self.P*self.eta/np.maximum(self.traf.eps, self.traf.tas)
+
+        # merge
+        self.maxthr = mt_jet*(self.etype==1) + mt_prop*(self.etype==2)
+
+        # Fuel Flow
+
+        # jet aircraft
+        # ratio current thrust/rated thrust
+        pThr = self.Thr/self.rThr
+        # fuel flow is assumed to be proportional to thrust(Torenbeek, p.62).
+        #For ground operations, idle thrust is used
+        # cruise thrust is approximately equal to approach thrust
+        ff_jet = ((pThr*self.ffto)*(self.phase!=6)*(self.phase!=3)+ \
+        self.ffid*(self.phase==6) + self.ffap*(self.phase==3) )*(self.etype==1)
+        # print "FFJET",  (pThr*self.ffto)*(self.phase!=6)*(self.phase!=3), self.ffid*(self.phase==6), self.ffap*(self.phase==3)
+        # print "FFJET", ff_jet
+
+        # turboprop aircraft
+        # to be refined - f(spd)
+        # CRUISE-ALTITUDE!!!
+        # above cruise altitude: PSFC_CR
+        PSFC = (((self.PSFC_CR - self.PSFC_TO) / 20000.0)*self.traf.alt + self.PSFC_TO)*(self.traf.alt<20.000) + \
+                self.PSFC_CR*(self.traf.alt >= 20.000)
+
+        TSFC = PSFC*self.traf.tas/(550.0*self.eta)
+
+        # formula p.36 Raymer is missing here!
+        ff_prop = self.Thr*TSFC*(self.etype==2)
+
+
+        # combine
+        self.ff = ff_jet + ff_prop
+
+        # update mass
+        #self.mass = self.mass - self.ff*self.dt/60. # Use fuelflow in kg/min
+
+        # print self.traf.id, self.phase, self.traf.alt/ft, self.traf.tas/kts, self.traf.cas/kts, self.traf.M,  \
+        # self.Thr, self.D, self.ff,  cl, cd, self.traf.vs/fpm, self.ESF,self.atrans, self.maxthr, \
+        # self.vmto/kts, self.vmic/kts ,self.vmcr/kts, self.vmap/kts, self.vmld/kts, \
+        # CD0f, kf, self.hmaxact
+
+
+        # for aircraft on the runway and taxiways we need to know, whether they
+        # are prior or after their flight
+        self.post_flight = np.where(self.descent, True, self.post_flight)
+
+        # when landing, we would like to stop the aircraft.
+        self.traf.pilot.spd = np.where((self.traf.alt <0.5)*(self.post_flight)*self.pf_flag, 0.0, self.traf.pilot.spd)
+        # the impulse for reducing the speed to 0 should only be given once,
+        # otherwise taxiing will be impossible afterwards
+        self.pf_flag = np.where ((self.traf.alt <0.5)*(self.post_flight), False, self.pf_flag)
+
+        return
+
+    def limits(self):
+        """Flight envelope""" # Connect this with function limits in performance.py
+
+        # combine minimum speeds and flight phases. Phases initial climb, cruise
+        # and approach use the same CLmax and thus the same function for Vmin
+        self.vmto = self.vm_to*np.sqrt(self.mass/self.traf.rho)
+        self.vmic = np.sqrt(2*self.mass*g0/(self.traf.rho*self.clmaxcr*self.Sref))
+        self.vmcr = self.vmic
+        self.vmap = self.vmic
+        self.vmld = self.vm_ld*np.sqrt(self.mass/self.traf.rho)
+
+        # summarize and convert to cas
+        # note: aircraft on ground may be pushed back
+        self.vmin = (self.phase==1)*vtas2cas(self.vmto, self.traf.alt) + \
+                        ((self.phase==2) + (self.phase==3) + (self.phase==4))*vtas2cas(self.vmcr, self.traf.alt) + \
+                            (self.phase==5)*vtas2cas(self.vmld, self.traf.alt) + (self.phase==6)*-10.0
+
+
+        # forwarding to tools
+        self.traf.limspd,          \
+        self.traf.limspd_flag,     \
+        self.traf.limalt,          \
+        self.traf.limvs,           \
+        self.traf.limvs_flag  =  calclimits(self.traf.pilot.spd, \
+                                        self.traf.gs,            \
+                                        self.vmto,               \
+                                        self.vmin,               \
+                                        self.vmo,                \
+                                        self.mmo,                \
+                                        self.traf.M,             \
+                                        self.traf.alt,           \
+                                        self.hmaxact,            \
+                                        self.traf.pilot.alt,     \
+                                        self.maxthr,             \
+                                        self.Thr,                \
+                                        self.D,                  \
+                                        self.traf.tas,           \
+                                        self.mass,               \
+                                        self.ESF)
+
+
+        return
+
+    def acceleration(self, simdt):
+        # define acceleration: aircraft taxiing and taking off use ground acceleration,
+        # landing aircraft use ground deceleration, others use standard acceleration
+
+        ax = ((self.phase==PHASE['IC']) + (self.phase==PHASE['CR']) + \
+                     (self.phase==PHASE['AP']) + (self.phase==PHASE['LD']) )                         \
+                 * np.minimum(abs(self.traf.delspd / max(1e-8,simdt)), self.traf.ax) + \
+             ((self.phase==PHASE['TO']) + (self.phase==PHASE['GD'])*(1-self.post_flight))      \
+                 * np.minimum(abs(self.traf.delspd / max(1e-8,simdt)), self.gr_acc) +  \
+              (self.phase==PHASE['GD'])*self.post_flight                                        \
+                 * np.minimum(abs(self.traf.delspd / max(1e-8,simdt)), self.gr_dec)
+
+
+        return ax
+
+
+    def engchange(self, idx, engid=None):
+        """change of engines - for jet aircraft only!"""
+        if not engid:
+            disptxt = "available engine types:\n" + '\n'.join(self.traf.engines[idx]) + \
+                      "\nChange engine with ENG acid engine_id"
+            return False, disptxt
+        engidx = self.traf.engines[idx].index(engid)
+        self.jetengidx = coeffBS.jetenlist.index(coeffBS.engines[idx][engidx])
+
+        # exchange engine parameters
+
+        self.rThr[idx]   = coeffBS.rThr[self.jetengidx]*coeffBS.n_eng[idx] # rated thrust (all engines)
+        self.Thr[idx]    = coeffBS.rThr[self.jetengidx]*coeffBS.n_eng[idx] # initialize thrust with rated thrust
+        self.maxthr[idx] = coeffBS.rThr[self.jetengidx]*coeffBS.n_eng[idx] # maximum thrust - initialize with 1.2*rThr
+        self.SFC[idx]    = coeffBS.SFC[self.jetengidx]
+        self.ff[idx]     = 0. # neutral initialisation
+        self.ffto[idx]   = coeffBS.ffto[self.jetengidx]*coeffBS.n_eng[idx]
+        self.ffcl[idx]   = coeffBS.ffcl[self.jetengidx]*coeffBS.n_eng[idx]
+        self.ffcr[idx]   = coeffBS.ffcr[self.jetengidx]*coeffBS.n_eng[idx]
+        self.ffid[idx]   = coeffBS.ffid[self.jetengidx]*coeffBS.n_eng[idx]
+        self.ffap[idx]   = coeffBS.ffap[self.jetengidx]*coeffBS.n_eng[idx]
+        return